"""Interactive demo of the Gym environment."""

import gymnasium as gym, time, pickle, json
import matplotlib.pyplot as plt
import numpy as np
import tensorflow as tf
from PyAce.dynamics.deep_pilco import BayesianDynamics, NNPolicy, DynamicsTraining
from PyAce.optimizers import SWAG
from PyAce.optimizers.hyperparameters import HyperParameters

def runner():
    
    print(">>Start learning")
    # Neural network templates: only contain inner layers; no input/output layers
    policy_template = tf.keras.Sequential()
    policy_template.add(
        tf.keras.layers.Dense(50)
    ) 
    pol_hyp = HyperParameters(lr=1e-2,batch_size=25)
    policy = NNPolicy(policy_template, pol_hyp)

    dyntrain_nn = tf.keras.Sequential()
    dyntrain_nn.add(tf.keras.layers.Dense(64, activation='sigmoid'))
    # dyntrain_nn.add(tf.keras.layers.Dense(256, activation='tanh'))
    # dyntrain_nn.add(tf.keras.layers.Dense(64, activation='sigmoid'))
    dyntrain_nn.add(tf.keras.layers.Dense(16, activation='linear'))
    dyn_hyp = HyperParameters(lr=2e-2, k=100, frequency=8, scale=1, batch_size=20)
    dyn_training = DynamicsTraining(SWAG(), {"loss":tf.keras.losses.MeanSquaredError(), "likelihood": "Regression"},
        dyntrain_nn, dyn_hyp)

    env = gym.make("Acrobot")
    bnn = BayesianDynamics(
        env=env,
        horizon=25,
        dyn_training=dyn_training,
        policy=policy,
        rew_name="Acb 2 factors", # reward function in static/rewards.py
        learn_config=(25, 32, 0.95), # dynamic epochs factor, particle number, discount factor
    )
    dyn_training.compile_more(extra={"starting_model":dyn_training.model})

    bnn.learn(nb_epochs=5, record_file="static/results/learning.txt")

    # Run an interactive demo of the trained policy
    # Create the environment
    env = gym.make("Acrobot", render_mode="human")  # Use "human" render mode for visualization
    observation, info = env.reset(seed=42)
    done = False
    # Run the game loop
    print(">>Start real game")
    plt.title("Accumulative reward over time step")
    rewards, total_reward = [], 0
    states = []
    actions = []
    while not done:
        states.append(observation)
        # normalize observation -1 to 1 when taking policy; 
        # action take is the actual action taken without normalization
<<<<<<< HEAD
        action, action_take = policy.act(tf.reshape(policy.vec_normalize("obs", observation), (1,-1)))
=======
        action, action_take = policy.act(tf.reshape(tf.convert_to_tensor(observation), (1,-1)))
>>>>>>> eed97ef6
        actions.append(action_take[0])
        observation, reward, terminated, truncated, info = env.step(action_take[0].numpy())
        total_reward += reward  # Accumulate the reward
        rewards.append(total_reward)
        if terminated or truncated:
            done = True
        # You can add a delay here if the visualization is too fast
        time.sleep(0.02)

    print("--Game finished--")
    ts = range(len(rewards))
    fig, ax1 = plt.subplots()
    ax1.set_xlabel('time step')
    ax1.set_ylabel('states (4 lines: b,r,g,y) actions (black dots)')
    for (c, s) in [('b', 0), ('r', 2), ('g', 4), ('y', 5)]:
        ax1.plot(ts, [state[s] for state in states], color=c)
    ax1.scatter(ts, actions, color='k')
    
    ax2 = ax1.twinx()  # instantiate a second axes that shares the same x-axis
    ax2.set_ylabel('Total rewards (cyan line)')
    ax1.plot(ts, rewards, color='c')
    plt.show()
    env.close()  # Close the environment when done

runner()
# def test_srlz():
#     f = open("static/sessions/rl/continue/loss.pkl", "wb")
#     pickle.dump(tf.keras.losses.MeanSquaredError(), f)
#     f.close() 

    <|MERGE_RESOLUTION|>--- conflicted
+++ resolved
@@ -56,11 +56,7 @@
         states.append(observation)
         # normalize observation -1 to 1 when taking policy; 
         # action take is the actual action taken without normalization
-<<<<<<< HEAD
-        action, action_take = policy.act(tf.reshape(policy.vec_normalize("obs", observation), (1,-1)))
-=======
         action, action_take = policy.act(tf.reshape(tf.convert_to_tensor(observation), (1,-1)))
->>>>>>> eed97ef6
         actions.append(action_take[0])
         observation, reward, terminated, truncated, info = env.step(action_take[0].numpy())
         total_reward += reward  # Accumulate the reward
