--- conflicted
+++ resolved
@@ -4,11 +4,7 @@
 import matplotlib.pyplot as plt
 import numpy as np
 import tensorflow as tf
-<<<<<<< HEAD
-from PyAce.dynamics import DeepPilco, NNPolicy, DynamicsTraining
-=======
 from PyAce.dynamics.deep_pilco import BayesianDynamics, NNPolicy, DynamicsTraining, RBF
->>>>>>> 2554d04e
 from PyAce.optimizers import SWAG
 from PyAce.optimizers.hyperparameters import HyperParameters
 
