--- conflicted
+++ resolved
@@ -39,14 +39,10 @@
 
 
 def SWAG_test(dataset, base_model):
-<<<<<<< HEAD
-    hyperparams = HyperParameters(lr=1e-3, k=10, frequency=1, scale=1, batch_size = 128)
-=======
     hyperparams = HyperParameters(
         lr=1e-3, k=10, frequency=1,
         scale=1,
         batch_size=128)
->>>>>>> fb288165
     # instantiate your optimizer
     optimizer = SWAG()
     optimizer.compile(hyperparams, base_model.to_json(),
@@ -143,17 +139,9 @@
         # bayesian_model.store(store_path)
         # bayesian_model: BayesianModel= BayesianModel.load(store_path)
         analytics_builder = Metrics(bayesian_model, dataset)
-<<<<<<< HEAD
-        analytics_builder.summary(2)
-        plotter = Plotter(bayesian_model, dataset)
-        plotter.regression_uncertainty()
-
-runner()
-=======
         analytics_builder.summary(nb_boundaries=2, save_path=None)
         plotter = Plotter(bayesian_model, dataset)
         plotter.regression_uncertainty()
 
 
-runner()
->>>>>>> fb288165
+runner()