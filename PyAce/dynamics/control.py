import tensorflow as tf
import gymnasium as gym
import numpy as np
from abc import ABC, abstractmethod
from . import Policy


class Control(ABC):
    # Reinforcement learning basics using gymnasium
    def __init__(self, env:gym.Env, horizon:int, policy:Policy):
        self.env = env
        self.state_d = env.observation_space.shape
        self.state_fd = space_flat(self.state_d)
        self.horizon = horizon
        self.policy = policy
        # self.policy.setup(env)

    @abstractmethod
    def sample_initial(self):
        # sample from an initial state distribution
        pass

    @abstractmethod
    def t_reward(self, **kwargs):
        # if calculating cost, reward is negative
        pass

    def reward(self, **kwargs):
        discount = 1
        tot_rew = 0
        for t in self.horizon:
            rew = self.t_reward()
            tot_rew += discount * rew
            discount *= self.gamma
        return tot_rew

    def execute(self):
        # take actions according to policy for n episodes, rest env every time for initial states
        state = self.sample_initial()
        print("Main trial initial state", state)
        all_states = [tf.convert_to_tensor(state)]
        all_actions,takes = [],[]
        for t in range(self.horizon):
            actions, action_takes = self.policy.act(tf.reshape(state, (1,-1)))
            state, reward, terminated, truncated, info = self.env.step(action_takes[0].numpy())
            all_states.append(tf.convert_to_tensor(state))
            all_actions.append(actions[0])
            takes.append(action_takes[0].numpy())
        # print("First 3 states", all_states[:3], "\nLast 3 states", all_states[-3:], "\nactions", takes)
        return all_states, all_actions
    
    @abstractmethod
    def learn(self, nb_epochs, record):
        pass
    
<<<<<<< HEAD
=======
class NNPolicyOptimizer(PolicyOptimizer):
    pass
'''
    """Neural network policy optimizer for reinforcement learning
        model: tf.keras.Model - neural network model
        hyperparams: dict - hyperparameters for the optimizer
        convergence_threshold: float - threshold for convergence
        previous_loss: float - previous loss value, keeps track of previous loss for convergence check
    """

    def __init__(self, model: tf.keras.Model, hyperparams: dict):
        self.model = model
        self.hyperparams = hyperparams
        self.optimizer = tf.keras.optimizers.get(hyperparams.get("optimizer", "adam"))
        
        self.convergence_threshold = hyperparams.get("convergence_threshold", 1e-4)
        self.previous_loss = None

    def compile(self, model, hyperparams):
        # Compile the neural network model with the given hyperparameters
        self.model = model
        self.model.compile(optimizer=self.optimizer, loss=hyperparams["loss"])

    def train(self, dataset, epochs):
        # Train the model on the given dataset for a specified number of epochs
        self.model.fit(dataset, epochs=epochs)
        
    def check_convergence(self, loss):
        # Check for convergence
        if self.previous_loss is not None:
            # Check if absolute difference between previous and current loss is less than the threshold
            if abs(loss - self.previous_loss) < self.convergence_threshold:
                return True
        self.previous_loss = loss
        return False

    def optimize(self, loss, check_convergence=True):
        # Perform an optimization step to update the policy parameters
        with tf.GradientTape() as tape:
            # Calculate gradients
            gradients = tape.gradient(loss, self.model.trainable_variables)
        # Apply gradients to the model
        self.optimizer.apply_gradients(zip(gradients, self.model.trainable_variables))
        
        # Check for convergence
        if check_convergence:
            return self.check_convergence(loss)

'''
>>>>>>> 2554d04e
<|MERGE_RESOLUTION|>--- conflicted
+++ resolved
@@ -53,8 +53,8 @@
     def learn(self, nb_epochs, record):
         pass
     
-<<<<<<< HEAD
-=======
+
+
 class NNPolicyOptimizer(PolicyOptimizer):
     pass
 '''
@@ -103,5 +103,4 @@
         if check_convergence:
             return self.check_convergence(loss)
 
-'''
->>>>>>> 2554d04e
+'''