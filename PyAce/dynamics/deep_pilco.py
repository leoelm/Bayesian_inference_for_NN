--- conflicted
+++ resolved
@@ -150,11 +150,7 @@
     
     def sample_initial(self):
         # default sampling method, return initial normalized states
-<<<<<<< HEAD
         options = None  # {"low":-0.5, "high":0.5}
-=======
-        options = None #{"low":-0.5, "high":0.5}
->>>>>>> bfd283cf
         sample, info = self.env.reset(options=options)  #{"low":-0.5, "high":0.5})
         return sample
 
