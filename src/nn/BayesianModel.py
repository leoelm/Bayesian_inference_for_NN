--- conflicted
+++ resolved
@@ -83,14 +83,9 @@
         samples_results = []
         for i in range(nb_samples):
             self._sample_weights()
-<<<<<<< HEAD
-            out = self._model(x)
-            result += out
-=======
             prediction = self._model.predict(x)
             result += prediction
             samples_results.append(prediction)
->>>>>>> 902e5b5e
         result /= nb_samples
         return samples_results, result
 
