--- conflicted
+++ resolved
@@ -1,11 +1,7 @@
 from flask import Flask, render_template, request
 from static.rewards import all_rewards
 from PyAce.datasets.Dataset import Dataset
-<<<<<<< HEAD
-from PyAce.dynamics.NNPolicy import gym, DynamicsTraining, NNPolicy, BayesianDynamics, complete_model
-=======
 from PyAce.dynamics.deep_pilco import gym, DynamicsTraining, NNPolicy, BayesianDynamics, complete_model, RBF
->>>>>>> 2554d04e
 import PyAce.datasets.utils as dsu, utils as apu
 import tensorflow as tf
 import os, json, pickle, time
