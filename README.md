--- conflicted
+++ resolved
@@ -6,11 +6,7 @@
 - [x] SWAG
 - [X] Bayes by Backprop (BBB)
 - [X] SGLD
-<<<<<<< HEAD
-- [X] HMC
-=======
 - [X] HMC 
->>>>>>> 40677b53
 
 ## Requirements
 Make a virtualenv:
