--- conflicted
+++ resolved
@@ -99,13 +99,10 @@
 
 
     def step(self, save_document_path = None):
-<<<<<<< HEAD
-=======
         #update the weights
         self._update_weights()
 
         # get sample and label
->>>>>>> 2ea56ab7
         sample,label = next(self._data_iterator, (None,None))
         # if the iterator reaches the end of the dataset, reinitialise the iterator
         if sample is None:
@@ -122,17 +119,9 @@
                 label, 
                 predictions
             )
-<<<<<<< HEAD
-            if save_document_path != None:
-                with open(save_document_path, "a") as losses_file:
-                    losses_file.write(str(likelihood.numpy())+"\n")
-        weight_gradients = tape.gradient(likelihood, self._base_model.trainable_weights)
-=======
-
             print("likelihood",likelihood)
         # get the weight, mean and standard deviation gradients
         weight_gradients = tape.gradient(likelihood, self._base_model.trainable_variables)
->>>>>>> 2ea56ab7
         mean_gradients = tape.gradient(likelihood, self._posterior_mean_list)
         std_dev_gradients = tape.gradient(likelihood, self._posterior_std_dev_list)
 
