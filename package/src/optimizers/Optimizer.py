--- conflicted
+++ resolved
@@ -38,14 +38,10 @@
     def train(self, nb_iterations):
         for i in range(nb_iterations):
             self.step()
-<<<<<<< HEAD
             # if int(i/nb_iterations *100) > int((i-1)/nb_iterations *100):
             print(" Training in progress... \r{} %".format(int(i/nb_iterations *100)), end = '')
         print()
 
-=======
->>>>>>> d2b4724a
-
     @abstractmethod
     def result(self) -> BayesianModel:
         pass
