--- conflicted
+++ resolved
@@ -43,13 +43,8 @@
             plt.ylabel('Pred-True difference')
             plt.show()
             
-<<<<<<< HEAD
         elif dataset.likelihoodModel == "Classification":
             y_pred_labels = tf.argmax(y_pred, axis=1)
-=======
-        elif dataset.likelihood_model == "Classification":
-            print(dataset.loss()(y_true, y_pred))
->>>>>>> 2ea56ab7
             self.metrics_classification(y_pred, y_true)
             self.plot_2d_3d(x, y_true, y_pred_labels)
             skplt.metrics.plot_confusion_matrix(y_true, y_pred_labels, normalize=True, title = 'Confusion Matrix')
