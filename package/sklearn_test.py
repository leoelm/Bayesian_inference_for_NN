--- conflicted
+++ resolved
@@ -36,13 +36,9 @@
 hyperparams = HyperParameters(lr=1e-3, alpha = 1.0)
 # instantiate your optimizer
 optimizer = BBB()
-<<<<<<< HEAD
 prior = GuassianPrior(.0,.0005)
 
 # prior = GuassianPrior(0.0,2.01)
-=======
-prior = GaussianPrior(0,1)
->>>>>>> dad91663
 # compile the optimizer with your data
 # this is a specification of SWAG, SWAG needs a starting_model from which to start the gradient descend
 optimizer.compile(hyperparams, base_model.to_json(), dataset, starting_model=base_model, prior = prior)
